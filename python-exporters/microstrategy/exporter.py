--- conflicted
+++ resolved
@@ -34,11 +34,7 @@
         """
         self.row_buffer = []
         self.buffer_size = 5000
-<<<<<<< HEAD
-        logger.info("Starting MicroStrategy exporter v1.2.0-beta.1")
-=======
-        logger.info("Starting MicroStrategy exporter v1.1.1")
->>>>>>> e3d9316d
+        logger.info("Starting MicroStrategy exporter v1.2.0")
         # Plugin settings
         self.base_url = plugin_config.get("base_url", None)
         self.project_name = config["microstrategy_project"].get("project_name", None)
@@ -85,24 +81,9 @@
         # if dtypes is not None:
 
         # Get a project list, search for our project in the list, get the project ID for future API calls.
-<<<<<<< HEAD
-=======
-        response = requests.get(url=self.base_url+"/projects", headers={"X-MSTR-AuthToken": self.connection.auth_token}, cookies=self.connection.cookies)
-        assert_response_ok(response, context="searching project id")
-        try:
-            projects_list = response.json()
-        except Exception as error_message:
-            raise error_message
-        for project in projects_list:
-            if project["name"] == self.project_name:
-                self.project_id = project["id"]
-                break
-
->>>>>>> e3d9316d
         if not self.project_id:
             self.project_id = self.session.get_project_id(self.project_name)
 
-<<<<<<< HEAD
         # Search for objects of type 3 (datasets/cubes) with the right name
         logger.info("Searching for existing '{}' dataset in project '{}'.".format(self.dataset_name, self.project_id))
         self.dataset_id = self.session.get_dataset_id(self.project_id, self.dataset_name, folder_id=self.folder_id)
@@ -118,19 +99,6 @@
                 self.dss_columns_types,
                 self.folder_id
             )
-=======
-        self.dataset_id = self.get_dataset_id(self.project_id, self.dataset_name)
-
-        if not self.dataset_id:
-            logger.info("Creating new dataset {}.".format(self.dataset_name))
-            try:
-                self.dataset_id, newTableId = self.connection.create_dataset(
-                    data_frame=self.dataframe, dataset_name=self.dataset_name, table_name=self.table_name
-                )
-            except Exception as error_message:
-                logger.exception("Dataset creation issue: {}".format(error_message))
-                raise error_message
->>>>>>> e3d9316d
 
         # Replace data (drop existing) by sending the empty dataframe, with correct schema
         self.session.update_dataset([], self.project_id, self.dataset_id, self.table_name, self.schema, self.dss_columns_types, update_policy='replace')
